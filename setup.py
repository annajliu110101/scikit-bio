--- conflicted
+++ resolved
@@ -56,16 +56,11 @@
 # Dealing with Cython
 USE_CYTHON = os.environ.get('USE_CYTHON', False)
 ext = '.pyx' if USE_CYTHON else '.c'
-<<<<<<< HEAD
-extensions = [Extension("skbio.maths._subsample",
-                        ["skbio/maths/_subsample" + ext]),
+extensions = [Extension("skbio.math._subsample",
+                        ["skbio/math/_subsample" + ext]),
               Extension("skbio.core.ssw",
                         ["skbio/core/ssw/__init__" + ext,
                          "skbio/core/ssw/ssw.c"])]
-=======
-extensions = [Extension("skbio.math._subsample",
-                        ["skbio/math/_subsample" + ext])]
->>>>>>> 2592ad62
 
 if USE_CYTHON:
     from Cython.Build import cythonize
