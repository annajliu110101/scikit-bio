--- conflicted
+++ resolved
@@ -12,13 +12,8 @@
 from tempfile import NamedTemporaryFile
 from os.path import exists
 
-<<<<<<< HEAD
-from bipy.util.misc import safe_md5
+from bipy.util.misc import safe_md5, remove_files
 from unittest import TestCase, main
-=======
-from bipy.util.misc import safe_md5, remove_files
-from bipy.util.unit_test import TestCase, main
->>>>>>> 2114c030
 
 
 class UtilTests(TestCase):
