--- conflicted
+++ resolved
@@ -15,10 +15,7 @@
 
 if sys.hexversion > 0x03000000:
     xrange = range
-<<<<<<< HEAD
-=======
 
->>>>>>> 545c680f
 
 def hommola_cospeciation(host_dist, par_dist, interaction, permutations):
     """Performs a cospeciation test
