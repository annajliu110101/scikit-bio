--- conflicted
+++ resolved
@@ -34,396 +34,6 @@
         pass
 
 
-<<<<<<< HEAD
-class MetadataMixin(metaclass=abc.ABCMeta):
-    @property
-    @stable(as_of="0.4.0")
-    def metadata(self):
-        """``dict`` containing metadata which applies to the entire object.
-
-        Notes
-        -----
-        This property can be set and deleted. When setting new metadata a
-        shallow copy of the dictionary is made.
-
-        Examples
-        --------
-        .. note:: scikit-bio objects with metadata share a common interface for
-           accessing and manipulating their metadata. The following examples
-           use scikit-bio's ``Sequence`` class to demonstrate metadata
-           behavior. These examples apply to all other scikit-bio objects
-           storing metadata.
-
-        Create a sequence with metadata:
-
-        >>> from pprint import pprint
-        >>> from skbio import Sequence
-        >>> seq = Sequence('ACGT', metadata={'id': 'seq-id',
-        ...                                  'description': 'seq description'})
-
-        Retrieve metadata:
-
-        >>> pprint(seq.metadata) # using pprint to display dict in sorted order
-        {'description': 'seq description', 'id': 'seq-id'}
-
-        Update metadata:
-
-        >>> seq.metadata['id'] = 'new-id'
-        >>> seq.metadata['pubmed'] = 12345
-        >>> pprint(seq.metadata)
-        {'description': 'seq description', 'id': 'new-id', 'pubmed': 12345}
-
-        Set metadata:
-
-        >>> seq.metadata = {'abc': 123}
-        >>> seq.metadata
-        {'abc': 123}
-
-        Delete metadata:
-
-        >>> seq.has_metadata()
-        True
-        >>> del seq.metadata
-        >>> seq.metadata
-        {}
-        >>> seq.has_metadata()
-        False
-
-        """
-        if self._metadata is None:
-            # Not using setter to avoid copy.
-            self._metadata = {}
-        return self._metadata
-
-    @metadata.setter
-    def metadata(self, metadata):
-        if not isinstance(metadata, dict):
-            raise TypeError("metadata must be a dict")
-        # Shallow copy.
-        self._metadata = metadata.copy()
-
-    @metadata.deleter
-    def metadata(self):
-        self._metadata = None
-
-    @abc.abstractmethod
-    def __init__(self, metadata=None):
-        pass
-
-    def _init_(self, metadata=None):
-        if metadata is None:
-            self._metadata = None
-        else:
-            self.metadata = metadata
-
-    @abc.abstractmethod
-    def __eq__(self, other):
-        pass
-
-    def _eq_(self, other):
-        # We're not simply comparing self.metadata to other.metadata in order
-        # to avoid creating "empty" metadata representations on the objects if
-        # they don't have metadata.
-        if self.has_metadata() and other.has_metadata():
-            if self.metadata != other.metadata:
-                return False
-        elif not (self.has_metadata() or other.has_metadata()):
-            # Both don't have metadata.
-            pass
-        else:
-            # One has metadata while the other does not.
-            return False
-
-        return True
-
-    @abc.abstractmethod
-    def __ne__(self, other):
-        pass
-
-    def _ne_(self, other):
-        return not (self == other)
-
-    @abc.abstractmethod
-    def __copy__(self):
-        pass
-
-    def _copy_(self):
-        if self.has_metadata():
-            return self.metadata.copy()
-        else:
-            return None
-
-    @abc.abstractmethod
-    def __deepcopy__(self, memo):
-        pass
-
-    def _deepcopy_(self, memo):
-        if self.has_metadata():
-            return copy.deepcopy(self.metadata, memo)
-        else:
-            return None
-
-    @stable(as_of="0.4.0")
-    def has_metadata(self):
-        """Determine if the object has metadata.
-
-        An object has metadata if its ``metadata`` dictionary is not empty
-        (i.e., has at least one key-value pair).
-
-        Returns
-        -------
-        bool
-            Indicates whether the object has metadata.
-
-        Examples
-        --------
-        .. note:: scikit-bio objects with metadata share a common interface for
-           accessing and manipulating their metadata. The following examples
-           use scikit-bio's ``Sequence`` class to demonstrate metadata
-           behavior. These examples apply to all other scikit-bio objects
-           storing metadata.
-
-        >>> from skbio import Sequence
-        >>> seq = Sequence('ACGT')
-        >>> seq.has_metadata()
-        False
-        >>> seq = Sequence('ACGT', metadata={})
-        >>> seq.has_metadata()
-        False
-        >>> seq = Sequence('ACGT', metadata={'id': 'seq-id'})
-        >>> seq.has_metadata()
-        True
-
-        """
-        return self._metadata is not None and bool(self.metadata)
-
-
-class PositionalMetadataMixin(metaclass=abc.ABCMeta):
-    @abc.abstractmethod
-    def _positional_metadata_axis_len_(self):
-        """Return length of axis that positional metadata applies to.
-
-        Returns
-        -------
-        int
-            Positional metadata axis length.
-
-        """
-        pass
-
-    @property
-    @stable(as_of="0.4.0")
-    def positional_metadata(self):
-        """``pd.DataFrame`` containing metadata along an axis.
-
-        Notes
-        -----
-        This property can be set and deleted. When setting new positional
-        metadata a shallow copy is made.
-
-        Examples
-        --------
-        .. note:: scikit-bio objects with positional metadata share a common
-           interface for accessing and manipulating their positional metadata.
-           The following examples use scikit-bio's ``DNA`` class to demonstrate
-           positional metadata behavior. These examples apply to all other
-           scikit-bio objects storing positional metadata.
-
-        Create a DNA sequence with positional metadata:
-
-        >>> from skbio import DNA
-        >>> seq = DNA(
-        ...     'ACGT',
-        ...     positional_metadata={'quality': [3, 3, 20, 11],
-        ...                          'exons': [True, True, False, True]})
-        >>> seq
-        DNA
-        -----------------------------
-        Positional metadata:
-            'exons': <dtype: bool>
-            'quality': <dtype: int64>
-        Stats:
-            length: 4
-            has gaps: False
-            has degenerates: False
-            has non-degenerates: True
-            GC-content: 50.00%
-        -----------------------------
-        0 ACGT
-
-        Retrieve positional metadata:
-
-        >>> seq.positional_metadata
-           exons  quality
-        0   True        3
-        1   True        3
-        2  False       20
-        3   True       11
-
-        Update positional metadata:
-
-        >>> seq.positional_metadata['gaps'] = seq.gaps()
-        >>> seq.positional_metadata
-           exons  quality   gaps
-        0   True        3  False
-        1   True        3  False
-        2  False       20  False
-        3   True       11  False
-
-        Set positional metadata:
-
-        >>> seq.positional_metadata = {'degenerates': seq.degenerates()}
-        >>> seq.positional_metadata
-          degenerates
-        0       False
-        1       False
-        2       False
-        3       False
-
-        Delete positional metadata:
-
-        >>> seq.has_positional_metadata()
-        True
-        >>> del seq.positional_metadata
-        >>> seq.positional_metadata
-        Empty DataFrame
-        Columns: []
-        Index: [0, 1, 2, 3]
-        >>> seq.has_positional_metadata()
-        False
-
-        """
-        if self._positional_metadata is None:
-            # Not using setter to avoid copy.
-            self._positional_metadata = pd.DataFrame(
-                index=np.arange(self._positional_metadata_axis_len_()))
-        return self._positional_metadata
-
-    @positional_metadata.setter
-    def positional_metadata(self, positional_metadata):
-        try:
-            # Pass copy=True to copy underlying data buffer.
-            positional_metadata = pd.DataFrame(positional_metadata, copy=True)
-        except pd.core.common.PandasError as e:
-            raise TypeError(
-                "Invalid positional metadata. Must be consumable by "
-                "`pd.DataFrame` constructor. Original pandas error message: "
-                "\"%s\"" % e)
-
-        num_rows = len(positional_metadata.index)
-        axis_len = self._positional_metadata_axis_len_()
-        if num_rows != axis_len:
-            raise ValueError(
-                "Number of positional metadata values (%d) must match the "
-                "positional metadata axis length (%d)."
-                % (num_rows, axis_len))
-
-        positional_metadata.reset_index(drop=True, inplace=True)
-        self._positional_metadata = positional_metadata
-
-    @positional_metadata.deleter
-    def positional_metadata(self):
-        self._positional_metadata = None
-
-    @abc.abstractmethod
-    def __init__(self, positional_metadata=None):
-        pass
-
-    def _init_(self, positional_metadata=None):
-        if positional_metadata is None:
-            self._positional_metadata = None
-        else:
-            self.positional_metadata = positional_metadata
-
-    @abc.abstractmethod
-    def __eq__(self, other):
-        pass
-
-    def _eq_(self, other):
-        # We're not simply comparing self.positional_metadata to
-        # other.positional_metadata in order to avoid creating "empty"
-        # positional metadata representations on the objects if they don't have
-        # positional metadata.
-        if self.has_positional_metadata() and other.has_positional_metadata():
-            if not self.positional_metadata.equals(other.positional_metadata):
-                return False
-        elif not (self.has_positional_metadata() or
-                  other.has_positional_metadata()):
-            # Both don't have positional metadata.
-            pass
-        else:
-            # One has positional metadata while the other does not.
-            return False
-
-        return True
-
-    @abc.abstractmethod
-    def __ne__(self, other):
-        pass
-
-    def _ne_(self, other):
-        return not (self == other)
-
-    @abc.abstractmethod
-    def __copy__(self):
-        pass
-
-    def _copy_(self):
-        if self.has_positional_metadata():
-            # deep=True makes a shallow copy of the underlying data buffer.
-            return self.positional_metadata.copy(deep=True)
-        else:
-            return None
-
-    @abc.abstractmethod
-    def __deepcopy__(self, memo):
-        pass
-
-    def _deepcopy_(self, memo):
-        if self.has_positional_metadata():
-            return copy.deepcopy(self.positional_metadata, memo)
-        else:
-            return None
-
-    @stable(as_of="0.4.0")
-    def has_positional_metadata(self):
-        """Determine if the object has positional metadata.
-
-        An object has positional metadata if its ``positional_metadata``
-        ``pd.DataFrame`` has at least one column.
-
-        Returns
-        -------
-        bool
-            Indicates whether the object has positional metadata.
-
-        Examples
-        --------
-        .. note:: scikit-bio objects with positional metadata share a common
-           interface for accessing and manipulating their positional metadata.
-           The following examples use scikit-bio's ``DNA`` class to demonstrate
-           positional metadata behavior. These examples apply to all other
-           scikit-bio objects storing positional metadata.
-
-        >>> import pandas as pd
-        >>> from skbio import DNA
-        >>> seq = DNA('ACGT')
-        >>> seq.has_positional_metadata()
-        False
-        >>> seq = DNA('ACGT', positional_metadata=pd.DataFrame(index=range(4)))
-        >>> seq.has_positional_metadata()
-        False
-        >>> seq = DNA('ACGT', positional_metadata={'quality': range(4)})
-        >>> seq.has_positional_metadata()
-        True
-
-        """
-        return (self._positional_metadata is not None and
-                len(self.positional_metadata.columns) > 0)
-
-
-=======
->>>>>>> 138a3b67
 class OrdinationResults(SkbioObject):
     """Store ordination results, providing serialization and plotting support.
 
