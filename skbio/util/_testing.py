# ----------------------------------------------------------------------------
# Copyright (c) 2013--, scikit-bio development team.
#
# Distributed under the terms of the Modified BSD License.
#
# The full license is in the file COPYING.txt, distributed with this software.
# ----------------------------------------------------------------------------

from __future__ import absolute_import, division, print_function
<<<<<<< HEAD
from future.utils import PY3
=======
>>>>>>> 4635ee48

import os
import inspect

<<<<<<< HEAD
=======
import pandas.util.testing as pdt
>>>>>>> 4635ee48
from nose import core
from nose.tools import nottest

import numpy as np
import numpy.testing as npt
from pandas.util.testing import assert_index_equal

from ._decorator import experimental


@nottest
class TestRunner(object):
    """Simple wrapper class around nosetests functionality.

    Parameters
    ----------
    filename : str
        __file__ attribute passed in from the caller. This tells the
        tester where to start looking for tests.

    Notes
    -----
    The primary purpose of this class is to create an interface which users
    of scikit-bio can use to run all of the built in tests. Normally this
    would be done by invoking nosetests directly from the command line, but
    scikit-bio needs several additional options which make the command long
    and ugly. This class invokes nose with the required options.

    """
    @experimental(as_of="0.4.0")
    def __init__(self, filename):
        self._filename = filename
        self._test_dir = os.path.dirname(filename)

    @experimental(as_of="0.4.0")
    def test(self, verbose=False):
        """Performs the actual running of the tests.

        Parameters
        ----------
        verbose : bool
            flag for running in verbose mode.

        Returns
        -------
        bool
            test run success status
        """
        # NOTE: it doesn't seem to matter what the first element of the argv
        # list is, there just needs to be something there.
        argv = [self._filename, '-I DO_NOT_IGNORE_ANYTHING']
        if not PY3:
            argv.extend(['--with-doctest', '--doctest-tests'])
        if verbose:
            argv.append('-v')
        return core.run(argv=argv, defaultTest=self._test_dir)


@experimental(as_of="0.4.0")
def get_data_path(fn, subfolder='data'):
    """Return path to filename ``fn`` in the data folder.

    During testing it is often necessary to load data files. This
    function returns the full path to files in the ``data`` subfolder
    by default.

    Parameters
    ----------
    fn : str
        File name.

    subfolder : str, defaults to ``data``
        Name of the subfolder that contains the data.


    Returns
    -------
    str
        Inferred absolute path to the test data for the module where
        ``get_data_path(fn)`` is called.

    Notes
    -----
    The requested path may not point to an existing file, as its
    existence is not checked.

    """
    # getouterframes returns a list of tuples: the second tuple
    # contains info about the caller, and the second element is its
    # filename
    callers_filename = inspect.getouterframes(inspect.currentframe())[1][1]
    path = os.path.dirname(os.path.abspath(callers_filename))
    data_path = os.path.join(path, subfolder, fn)
    return data_path


<<<<<<< HEAD
def assert_ordination_results_equal(left, right, ignore_method_names=False,
                                    ignore_axis_labels=False,
                                    ignore_biplot_scores_labels=False,
                                    ignore_directionality=False,
                                    decimal=7):
    """Assert that ordination results objects are equal.

    This is a helper function intended to be used in unit tests that need to
    compare ``OrdinationResults`` objects.

    Parameters
    ----------
    left, right : OrdinationResults
        Ordination results to be compared for equality.
    ignore_method_names : bool, optional
        Ignore differences in `short_method_name` and `long_method_name`.
    ignore_axis_labels : bool, optional
        Ignore differences in axis labels (i.e., column labels).
    ignore_biplot_scores_labels : bool, optional
        Ignore differences in `biplot_scores` row and column labels.
    ignore_directionality : bool, optional
        Ignore differences in directionality (i.e., differences in signs) for
        attributes `samples` and `features`.
=======
@experimental(as_of="0.4.0")
def assert_data_frame_almost_equal(left, right):
    """Raise AssertionError if ``pd.DataFrame`` objects are not "almost equal".

    Wrapper of ``pd.util.testing.assert_frame_equal``. Floating point values
    are considered "almost equal" if they are within a threshold defined by
    ``assert_frame_equal``. This wrapper uses a number of
    checks that are turned off by default in ``assert_frame_equal`` in order to
    perform stricter comparisons (for example, ensuring the index and column
    types are the same). It also does not consider empty ``pd.DataFrame``
    objects equal if they have a different index.

    Other notes:

    * Index (row) and column ordering must be the same for objects to be equal.
    * NaNs (``np.nan``) in the same locations are considered equal.

    This is a helper function intended to be used in unit tests that need to
    compare ``pd.DataFrame`` objects.

    Parameters
    ----------
    left, right : pd.DataFrame
        ``pd.DataFrame`` objects to compare.
>>>>>>> 4635ee48

    Raises
    ------
    AssertionError
<<<<<<< HEAD
        If the two objects are not equal.

    """
    npt.assert_equal(type(left) is type(right), True)

    if not ignore_method_names:
        npt.assert_equal(left.short_method_name, right.short_method_name)
        npt.assert_equal(left.long_method_name, right.long_method_name)

    _assert_frame_equal(left.samples, right.samples,
                        ignore_columns=ignore_axis_labels,
                        ignore_directionality=ignore_directionality,
                        decimal=decimal)

    _assert_frame_equal(left.features, right.features,
                        ignore_columns=ignore_axis_labels,
                        ignore_directionality=ignore_directionality,
                        decimal=decimal)

    _assert_frame_equal(left.biplot_scores, right.biplot_scores,
                        ignore_biplot_scores_labels,
                        ignore_biplot_scores_labels,
                        decimal=decimal)

    _assert_frame_equal(left.sample_constraints, right.sample_constraints,
                        ignore_columns=ignore_axis_labels,
                        decimal=decimal)

    _assert_series_equal(left.eigvals, right.eigvals, ignore_axis_labels,
                         decimal=decimal)

    _assert_series_equal(left.proportion_explained, right.proportion_explained,
                         ignore_axis_labels,
                         decimal=decimal)


def _assert_series_equal(left_s, right_s, ignore_index=False, decimal=7):
    # assert_series_equal doesn't like None...
    if left_s is None or right_s is None:
        assert left_s is None and right_s is None
    else:
        npt.assert_almost_equal(left_s.values, right_s.values,
                                decimal=decimal)
        if not ignore_index:
            assert_index_equal(left_s.index, right_s.index)


def _assert_frame_equal(left_df, right_df, ignore_index=False,
                        ignore_columns=False, ignore_directionality=False,
                        decimal=7):
    # assert_frame_equal doesn't like None...
    if left_df is None or right_df is None:
        assert left_df is None and right_df is None
    else:
        left_values = left_df.values
        right_values = right_df.values

        if ignore_directionality:
            left_values, right_values = _normalize_signs(left_values,
                                                         right_values)
        npt.assert_almost_equal(left_values, right_values, decimal=decimal)

        if not ignore_index:
            assert_index_equal(left_df.index, right_df.index)
        if not ignore_columns:
            assert_index_equal(left_df.columns, right_df.columns)


def _normalize_signs(arr1, arr2):
    """Change column signs so that "column" and "-column" compare equal.

    This is needed because results of eigenproblmes can have signs
    flipped, but they're still right.

    Notes
    =====

    This function tries hard to make sure that, if you find "column"
    and "-column" almost equal, calling a function like np.allclose to
    compare them after calling `normalize_signs` succeeds.

    To do so, it distinguishes two cases for every column:

    - It can be all almost equal to 0 (this includes a column of
      zeros).
    - Otherwise, it has a value that isn't close to 0.

    In the first case, no sign needs to be flipped. I.e., for
    |epsilon| small, np.allclose(-epsilon, 0) is true if and only if
    np.allclose(epsilon, 0) is.

    In the second case, the function finds the number in the column
    whose absolute value is largest. Then, it compares its sign with
    the number found in the same index, but in the other array, and
    flips the sign of the column as needed.
    """
    # Let's convert everyting to floating point numbers (it's
    # reasonable to assume that eigenvectors will already be floating
    # point numbers). This is necessary because np.array(1) /
    # np.array(0) != np.array(1.) / np.array(0.)
    arr1 = np.asarray(arr1, dtype=np.float64)
    arr2 = np.asarray(arr2, dtype=np.float64)

    if arr1.shape != arr2.shape:
        raise ValueError(
            "Arrays must have the same shape ({0} vs {1}).".format(arr1.shape,
                                                                   arr2.shape)
            )

    # To avoid issues around zero, we'll compare signs of the values
    # with highest absolute value
    max_idx = np.abs(arr1).argmax(axis=0)
    max_arr1 = arr1[max_idx, range(arr1.shape[1])]
    max_arr2 = arr2[max_idx, range(arr2.shape[1])]

    sign_arr1 = np.sign(max_arr1)
    sign_arr2 = np.sign(max_arr2)

    # Store current warnings, and ignore division by zero (like 1. /
    # 0.) and invalid operations (like 0. / 0.)
    wrn = np.seterr(invalid='ignore', divide='ignore')
    differences = sign_arr1 / sign_arr2
    # The values in `differences` can be:
    #    1 -> equal signs
    #   -1 -> diff signs
    #   Or nan (0/0), inf (nonzero/0), 0 (0/nonzero)
    np.seterr(**wrn)

    # Now let's deal with cases where `differences != \pm 1`
    special_cases = (~np.isfinite(differences)) | (differences == 0)
    # In any of these cases, the sign of the column doesn't matter, so
    # let's just keep it
    differences[special_cases] = 1

    return arr1 * differences, arr2
=======
        If `left` and `right` are not "almost equal".

    See Also
    --------
    pandas.util.testing.assert_frame_equal

    """
    # pass all kwargs to ensure this function has consistent behavior even if
    # `assert_frame_equal`'s defaults change
    pdt.assert_frame_equal(left, right,
                           check_dtype=True,
                           check_index_type=True,
                           check_column_type=True,
                           check_frame_type=True,
                           check_less_precise=False,
                           check_names=True,
                           by_blocks=False,
                           check_exact=False)
    # this check ensures that empty DataFrames with different indices do not
    # compare equal. exact=True specifies that the type of the indices must be
    # exactly the same
    pdt.assert_index_equal(left.index, right.index,
                           exact=True,
                           check_names=True)
>>>>>>> 4635ee48
<|MERGE_RESOLUTION|>--- conflicted
+++ resolved
@@ -7,18 +7,12 @@
 # ----------------------------------------------------------------------------
 
 from __future__ import absolute_import, division, print_function
-<<<<<<< HEAD
 from future.utils import PY3
-=======
->>>>>>> 4635ee48
 
 import os
 import inspect
 
-<<<<<<< HEAD
-=======
 import pandas.util.testing as pdt
->>>>>>> 4635ee48
 from nose import core
 from nose.tools import nottest
 
@@ -115,7 +109,7 @@
     return data_path
 
 
-<<<<<<< HEAD
+@experimental(as_of="0.4.0")
 def assert_ordination_results_equal(left, right, ignore_method_names=False,
                                     ignore_axis_labels=False,
                                     ignore_biplot_scores_labels=False,
@@ -139,37 +133,10 @@
     ignore_directionality : bool, optional
         Ignore differences in directionality (i.e., differences in signs) for
         attributes `samples` and `features`.
-=======
-@experimental(as_of="0.4.0")
-def assert_data_frame_almost_equal(left, right):
-    """Raise AssertionError if ``pd.DataFrame`` objects are not "almost equal".
-
-    Wrapper of ``pd.util.testing.assert_frame_equal``. Floating point values
-    are considered "almost equal" if they are within a threshold defined by
-    ``assert_frame_equal``. This wrapper uses a number of
-    checks that are turned off by default in ``assert_frame_equal`` in order to
-    perform stricter comparisons (for example, ensuring the index and column
-    types are the same). It also does not consider empty ``pd.DataFrame``
-    objects equal if they have a different index.
-
-    Other notes:
-
-    * Index (row) and column ordering must be the same for objects to be equal.
-    * NaNs (``np.nan``) in the same locations are considered equal.
-
-    This is a helper function intended to be used in unit tests that need to
-    compare ``pd.DataFrame`` objects.
-
-    Parameters
-    ----------
-    left, right : pd.DataFrame
-        ``pd.DataFrame`` objects to compare.
->>>>>>> 4635ee48
 
     Raises
     ------
     AssertionError
-<<<<<<< HEAD
         If the two objects are not equal.
 
     """
@@ -305,7 +272,36 @@
     differences[special_cases] = 1
 
     return arr1 * differences, arr2
-=======
+
+
+@experimental(as_of="0.4.0")
+def assert_data_frame_almost_equal(left, right):
+    """Raise AssertionError if ``pd.DataFrame`` objects are not "almost equal".
+
+    Wrapper of ``pd.util.testing.assert_frame_equal``. Floating point values
+    are considered "almost equal" if they are within a threshold defined by
+    ``assert_frame_equal``. This wrapper uses a number of
+    checks that are turned off by default in ``assert_frame_equal`` in order to
+    perform stricter comparisons (for example, ensuring the index and column
+    types are the same). It also does not consider empty ``pd.DataFrame``
+    objects equal if they have a different index.
+
+    Other notes:
+
+    * Index (row) and column ordering must be the same for objects to be equal.
+    * NaNs (``np.nan``) in the same locations are considered equal.
+
+    This is a helper function intended to be used in unit tests that need to
+    compare ``pd.DataFrame`` objects.
+
+    Parameters
+    ----------
+    left, right : pd.DataFrame
+        ``pd.DataFrame`` objects to compare.
+
+    Raises
+    ------
+    AssertionError
         If `left` and `right` are not "almost equal".
 
     See Also
@@ -329,5 +325,4 @@
     # exactly the same
     pdt.assert_index_equal(left.index, right.index,
                            exact=True,
-                           check_names=True)
->>>>>>> 4635ee48
+                           check_names=True)