--- conflicted
+++ resolved
@@ -4,16 +4,13 @@
 
 ### Backward-incompatible changes
 
-<<<<<<< HEAD
-* Removed ``skbio.util.sort`` module in favor of [natsort](https://pypi.python.org/pypi/natsort) package.
-=======
 * Function ``skbio.core.alignment.align_striped_smith_waterman`` renamed to ``local_pairwise_align_ssw`` and now returns an ``Alignment`` object instead of an ``AlignmentStructure``
 * The following keyword-arguments for ``StripedSmithWaterman`` and ``local_pairwise_align_ssw`` have been renamed:
     * ``gap_open`` -> ``gap_open_penalty``
     * ``gap_extend`` -> ``gap_extend_penalty``
     * ``match`` -> ``match_score``
     * ``mismatch`` -> ``mismatch_score``
->>>>>>> 915ffd86
+* Removed ``skbio.util.sort`` module in favor of [natsort](https://pypi.python.org/pypi/natsort) package.
 
 ### Miscellaneous
 
